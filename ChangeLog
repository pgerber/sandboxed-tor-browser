--- conflicted
+++ resolved
@@ -1,11 +1,8 @@
 Changes in version 0.0.15 - UNRELEASED:
  * Bug 23915: 7.0.7 and later fails to work without `SECCOMP_FILTER_FLAG_TSYNC`.
-<<<<<<< HEAD
  * Bug 23166: Add Felix's obfs4 bridges to the built-in bridges.
+ * Bug 23943: obfs4proxy crashes on certain systems.
  * Disable the 2017 donation campaign banner.
-=======
- * Bug 23943: obfs4proxy crashes on certain systems.
->>>>>>> d8571778
 
 Changes in version 0.0.14 - 2017-09-29:
  * Bug 8706: Fully disable the .recently-used.xbel.
